<?php
/**
 * Nextcloud - gpxpod
 *
 * This file is licensed under the Affero General Public License version 3 or
 * later. See the COPYING file.
 *
 * @author Julien Veyssier <eneiluj@posteo.net>
 * @copyright Julien Veyssier 2020
 */

namespace OCA\Gpxpod\AppInfo;

use OCP\IContainer;
use OCA\Files\Event\LoadAdditionalScriptsEvent;
use OCP\Util;
use OCP\INavigationManager;
use OCP\IURLGenerator;
use OCP\IL10N;

use OCP\AppFramework\App;
use OCP\AppFramework\IAppContainer;
use OCP\AppFramework\Bootstrap\IRegistrationContext;
use OCP\AppFramework\Bootstrap\IBootContext;
use OCP\AppFramework\Bootstrap\IBootstrap;

/**
 * Class Application
 *
 * @package OCA\Cospend\AppInfo
 */
class Application extends App implements IBootstrap {

	public const APP_ID = 'gpxpod';

	/**
	 * Constructor
	 *
	 * @param array $urlParams
	 */
	public function __construct(array $urlParams = []) {
		parent::__construct(self::APP_ID, $urlParams);

<<<<<<< HEAD
        $eventDispatcher = \OC::$server->getEventDispatcher();
        $eventDispatcher->addListener('OCA\Files::loadAdditionalScripts', function() {
            \OCP\Util::addScript(self::APP_ID, 'filetypes');
            \OCP\Util::addStyle(self::APP_ID, 'style');
        });
    }
=======
		$container = $this->getContainer();
		$server = $container->getServer();

		$eventDispatcher = $server->getEventDispatcher();
		$eventDispatcher->addListener(LoadAdditionalScriptsEvent::class, function() {
			Util::addScript(self::APP_ID, 'filetypes');
			Util::addStyle(self::APP_ID, 'style');
		});

		$container->query(INavigationManager::class)->add(function () use ($container) {
			$urlGenerator = $container->query(IURLGenerator::class);
			$l10n = $container->query(IL10N::class);
			return [
				'id' => self::APP_ID,

				'order' => 10,

				// the route that will be shown on startup
				'href' => $urlGenerator->linkToRoute('gpxpod.page.index'),

				// the icon that will be shown in the navigation
				// this file needs to exist in img/
				'icon' => $urlGenerator->imagePath(self::APP_ID, 'app.svg'),

				// the title of your application. This will be used in the
				// navigation or on the settings page of your app
				'name' => $l10n->t('GpxPod'),
			];
		});
	}
>>>>>>> 1e5d258b

	public function register(IRegistrationContext $context): void {
	}

	public function boot(IBootContext $context): void {
	}
}
<|MERGE_RESOLUTION|>--- conflicted
+++ resolved
@@ -40,15 +40,6 @@
 	 */
 	public function __construct(array $urlParams = []) {
 		parent::__construct(self::APP_ID, $urlParams);
-
-<<<<<<< HEAD
-        $eventDispatcher = \OC::$server->getEventDispatcher();
-        $eventDispatcher->addListener('OCA\Files::loadAdditionalScripts', function() {
-            \OCP\Util::addScript(self::APP_ID, 'filetypes');
-            \OCP\Util::addStyle(self::APP_ID, 'style');
-        });
-    }
-=======
 		$container = $this->getContainer();
 		$server = $container->getServer();
 
@@ -57,29 +48,7 @@
 			Util::addScript(self::APP_ID, 'filetypes');
 			Util::addStyle(self::APP_ID, 'style');
 		});
-
-		$container->query(INavigationManager::class)->add(function () use ($container) {
-			$urlGenerator = $container->query(IURLGenerator::class);
-			$l10n = $container->query(IL10N::class);
-			return [
-				'id' => self::APP_ID,
-
-				'order' => 10,
-
-				// the route that will be shown on startup
-				'href' => $urlGenerator->linkToRoute('gpxpod.page.index'),
-
-				// the icon that will be shown in the navigation
-				// this file needs to exist in img/
-				'icon' => $urlGenerator->imagePath(self::APP_ID, 'app.svg'),
-
-				// the title of your application. This will be used in the
-				// navigation or on the settings page of your app
-				'name' => $l10n->t('GpxPod'),
-			];
-		});
 	}
->>>>>>> 1e5d258b
 
 	public function register(IRegistrationContext $context): void {
 	}
